--- conflicted
+++ resolved
@@ -1,62 +1,12 @@
 package org.wso2.andes.kernel;
 
+import com.hazelcast.core.HazelcastInstance;
 import org.wso2.andes.subscription.SubscriptionStore;
 
 import java.util.Map;
 
 public class AndesContext {
-<<<<<<< HEAD
-    private String messageStoreClass;
-    private String andesContextStoreClass;
-    private SubscriptionStore subscriptionStore;
-    private AndesContextStore andesContextStore;
-    private Map<String, AndesSubscription> dataSenderMap;
-    private boolean isClusteringEnabled;
-    private String messageStoreDataSourceName;
-    private String contextStoreDataSourceName;
 
-
-    /**
-     * @return fully qualified class name of a MessageStore interface implementation
-     */
-    public String getMessageStoreClass() {
-        return messageStoreClass;
-    }
-
-    /**
-     * Method works as a placeholder for fully qualified class name for the MessageStore implementation.
-     * This is used to create the relevant MessageStore object
-     *
-     * @param messageStoreClass fully qualified class name of the MessageStore interface implementation
-     */
-    public void setMessageStoreClass(String messageStoreClass) {
-        this.messageStoreClass = messageStoreClass;
-    }
-
-    /**
-     * Used as a placeholder for fully qualified class name for the MessageStore implementation.
-     * This is used to create the relevant context store object
-     *
-     * @param andesContextStoreClass fully qualified class name of a MessageStore interface implementation
-     */
-    public void setAndesContextStoreClass(String andesContextStoreClass) {
-        this.andesContextStoreClass = andesContextStoreClass;
-    }
-
-    /**
-     * @return fully qualified class name of a MessageStore interface implementation
-     */
-    public String getAndesContextStoreClass() {
-        return andesContextStoreClass;
-    }
-
-	public SubscriptionStore getSubscriptionStore() {
-		return subscriptionStore;
-	}
-	public void setSubscriptionStore(SubscriptionStore subscriptionStore) {
-		this.subscriptionStore = subscriptionStore;
-	}
-=======
     private MessageStore messageStore;
     private SubscriptionStore subscriptionStore;
     private AndesContextStore andesContextStore;
@@ -92,7 +42,6 @@
     public SubscriptionStore getSubscriptionStore() {
         return subscriptionStore;
     }
->>>>>>> a66d8497
 
     /**
      * set subscription store
@@ -120,23 +69,6 @@
     public AndesContextStore getAndesContextStore() {
         return this.andesContextStore;
     }
-<<<<<<< HEAD
-	
-	public void addDataSender(String key, AndesSubscription dataSender){
-		dataSenderMap.put(key, dataSender);
-	}
-	
-	public AndesSubscription getDataSender(String key){
-		return dataSenderMap.get(key);
-	}
-	
-	private static AndesContext instance = new AndesContext();
-	public static AndesContext getInstance(){
-		return instance;
-	}
-
-    public boolean isClusteringEnabled(){
-=======
 
     public void addDataSender(String key, AndesSubscription dataSender) {
         dataSenderMap.put(key, dataSender);
@@ -179,7 +111,6 @@
      * @return if clustering is on
      */
     public boolean isClusteringEnabled() {
->>>>>>> a66d8497
         return isClusteringEnabled;
     }
 
@@ -192,30 +123,6 @@
         this.isClusteringEnabled = isClusteringEnabled;
     }
 
-<<<<<<< HEAD
-    public String getMessageStoreDataSourceName() {
-        return messageStoreDataSourceName;
-    }
-
-    /**
-     *
-     * @param messageStoreDataSourceName data source name according to jndi config
-     */
-    public void setMessageStoreDataSourceName(String messageStoreDataSourceName) {
-        this.messageStoreDataSourceName = messageStoreDataSourceName;
-    }
-
-    public String getContextStoreDataSourceName() {
-        return contextStoreDataSourceName;
-    }
-
-    /**
-     *
-     * @param contextStoreDataSourceName data source name according to jndi config
-     */
-    public void setContextStoreDataSourceName(String contextStoreDataSourceName) {
-        this.contextStoreDataSourceName = contextStoreDataSourceName;
-=======
     /**
      * set AMQP constructs store instance
      *
@@ -232,6 +139,5 @@
      */
     public AMQPConstructStore getAMQPConstructStore() {
         return AMQPConstructStore;
->>>>>>> a66d8497
     }
 }