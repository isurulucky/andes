/*
*  Copyright (c) 2005-2010, WSO2 Inc. (http://www.wso2.org) All Rights Reserved.
*
*  WSO2 Inc. licenses this file to you under the Apache License,
*  Version 2.0 (the "License"); you may not use this file except
*  in compliance with the License.
*  You may obtain a copy of the License at
*
*    http://www.apache.org/licenses/LICENSE-2.0
*
* Unless required by applicable law or agreed to in writing,
* software distributed under the License is distributed on an
* "AS IS" BASIS, WITHOUT WARRANTIES OR CONDITIONS OF ANY
* KIND, either express or implied.  See the License for the
* specific language governing permissions and limitations
* under the License.
*/
package org.wso2.andes.server.cluster;

import org.wso2.andes.kernel.*;
import org.wso2.andes.management.common.mbeans.ClusterManagementInformation;
import org.wso2.andes.management.common.mbeans.annotations.MBeanConstructor;
import org.wso2.andes.management.common.mbeans.annotations.MBeanOperationParameter;
import org.wso2.andes.server.management.AMQManagedObject;

import javax.management.JMException;

import java.util.ArrayList;
import java.util.List;


/**
 * <code>ClusterManagementInformationMBean</code> The the JMS MBean that expose cluster management information
 */
public class ClusterManagementInformationMBean extends AMQManagedObject implements ClusterManagementInformation {

    /**
     * ClusterManager instance to get the information to expose
     */
    private ClusterManager clusterManager;

    /**
     * Public MBean Constructor.
     *
     * @param clusterManager holds the information which should be exposed
     * @throws JMException
     */
    @MBeanConstructor("Creates an MBean exposing an Cluster Manager")
    public ClusterManagementInformationMBean(ClusterManager clusterManager) throws JMException {
        super(ClusterManagementInformation.class, ClusterManagementInformation.TYPE);
        this.clusterManager = clusterManager;
    }

    /**
     * Get the class type.
     *
     * @return class type as a String
     */
    public String getObjectInstanceName() {
        return ClusterManagementInformation.TYPE;
    }

    /**
     * Get the array of global queues assigned for a given node.
     *
     * @param nodeId to represent the node
     * @return array of global queue names
     */
    public String[] getGlobalQueuesAssigned(String nodeId) {
        return clusterManager.getGlobalQueuesAssigned(nodeId);
    }

<<<<<<< HEAD
    /**
     * Move a queue from current node to another node.
     *
     * @param queueToBeMoved  name of the queue to be moved
     * @param newNodeToAssign node ID of the new node
     * @return true if the queue is successfully moved
     */
=======
>>>>>>> a66d8497
    public boolean updateWorkerForQueue(String queueToBeMoved, String newNodeToAssign) {
        return clusterManager.updateWorkerForQueue(queueToBeMoved, newNodeToAssign);
    }

    /**
     * Check whether clustering is enabled
     *
     * @return true if clustering is enabled
     */
    public boolean isClusteringEnabled() {
        return AndesContext.getInstance().isClusteringEnabled();
    }

    /**
     * Get the node ID of the local node
     *
     * @return the node ID of the local node
     */
    public String getMyNodeID() {
        return clusterManager.getMyNodeID();
    }

    /**
     * Get the message count of a given queue
     *
     * @param queueName name of the queue
     * @return message count
     */
    public int getMessageCount(@MBeanOperationParameter(name = "queueName", description = "Name of the queue which message count is required") String queueName) {
<<<<<<< HEAD
        int count;
=======
        int count = 0;
>>>>>>> a66d8497
        try {
            count = clusterManager.numberOfMessagesInGlobalQueue(queueName);
        } catch (AndesException e) {
            throw new RuntimeException(e);
        }
        return count;
    }

    /**
     * Get the IP of a given node
     *
     * @param nodeId ID of the node
     * @return the IP of the node as a string
     */
    public String getIPAddressForNode(@MBeanOperationParameter(name = "nodeID", description = "Node ID") String nodeId) {
        try {
            return clusterManager.getNodeAddress(nodeId);
        } catch (AndesException e) {
            throw new RuntimeException(e);
        }
    }

    /**
     * Get a list of queues in cluster
     *
     * @return list of queue names
     */
    public List<String> getDestinationQueuesOfCluster() {
        List<String> queueList = new ArrayList<String>();
        try {
            for (AndesQueue queue : AndesContext.getInstance().getAMQPConstructStore().getQueues()) {
                queueList.add(queue.queueName);
            }
        } catch (AndesException e) {
            throw new RuntimeException(e);
        }
        return queueList;
    }

    /**
     * Get the message count in particular destination queue have in a node queue
     *
     * @param nodeId           Id of the node
     * @param destinationQueue destination queue name
     * @return the message count
     */
    public int getNodeQueueMessageCount(String nodeId, String destinationQueue) {
        try {
            return clusterManager.getNodeQueueMessageCount(nodeId, destinationQueue);
        } catch (AndesException e) {
            throw new RuntimeException(e);
        }
    }

    public int getNodeQueueSubscriberCount(String nodeId, String destinationQueue) {
<<<<<<< HEAD
        //TODO:Should be implemented.
=======
>>>>>>> a66d8497
        throw new UnsupportedOperationException();
    }

    /**
     * Get all topics
     *
     * @return list of topics
     */
    public List<String> getTopics() {
        List<String> topics;
        try {
            topics = AndesContext.getInstance().getSubscriptionStore().getTopics();
        } catch (Exception e) {
            throw new RuntimeException(e);
        }
        return topics;
    }

    public List<String> getSubscribers(String topic) {
        throw new UnsupportedOperationException("Check what this should return (subscription IDs?)");
    }

    public int getSubscriberCount(@MBeanOperationParameter(name = "Topic", description = "Topic name") String topic) {
        throw new UnsupportedOperationException("Check what this should return (subscription IDs?)");

    }
}<|MERGE_RESOLUTION|>--- conflicted
+++ resolved
@@ -70,16 +70,6 @@
         return clusterManager.getGlobalQueuesAssigned(nodeId);
     }
 
-<<<<<<< HEAD
-    /**
-     * Move a queue from current node to another node.
-     *
-     * @param queueToBeMoved  name of the queue to be moved
-     * @param newNodeToAssign node ID of the new node
-     * @return true if the queue is successfully moved
-     */
-=======
->>>>>>> a66d8497
     public boolean updateWorkerForQueue(String queueToBeMoved, String newNodeToAssign) {
         return clusterManager.updateWorkerForQueue(queueToBeMoved, newNodeToAssign);
     }
@@ -109,11 +99,8 @@
      * @return message count
      */
     public int getMessageCount(@MBeanOperationParameter(name = "queueName", description = "Name of the queue which message count is required") String queueName) {
-<<<<<<< HEAD
-        int count;
-=======
+
         int count = 0;
->>>>>>> a66d8497
         try {
             count = clusterManager.numberOfMessagesInGlobalQueue(queueName);
         } catch (AndesException e) {
@@ -169,10 +156,7 @@
     }
 
     public int getNodeQueueSubscriberCount(String nodeId, String destinationQueue) {
-<<<<<<< HEAD
-        //TODO:Should be implemented.
-=======
->>>>>>> a66d8497
+
         throw new UnsupportedOperationException();
     }
 
