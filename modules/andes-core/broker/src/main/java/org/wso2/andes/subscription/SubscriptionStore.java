--- conflicted
+++ resolved
@@ -73,12 +73,7 @@
 
         topicMathcingSelection = AndesConfigurationManager.readValue(AndesConfiguration.PERFORMANCE_TUNING_TOPIC_MATCHING_METHOD);
 
-<<<<<<< HEAD
-        if(topicMathcingSelection == TopicMathcingSelection.SIMPLE){
-            log.info("Bitmap topic matching selected.");
-=======
         if(topicMathcingSelection == TopicMathcingSelection.BITMAPS){
->>>>>>> 93c4dec6
             isBitmap = true;
         }
         else {
